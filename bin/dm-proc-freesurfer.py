--- conflicted
+++ resolved
@@ -129,72 +129,6 @@
             elif len(sfiles) < 1:
                 checklist['notes'][i] = "No {} found.".format(archive_tag)
 
-
-### build a template .sh file that gets submitted to the queue
-def makeFreesurferrunsh(filename):
-    """
-    builds a script in the output_dir (run.sh)
-    that gets submitted to the queue for each participant (in the case of 'doInd')
-    or that gets held for all participants and submitted once they all end (the concatenating one)
-    """
-    bname = os.path.basename(filename)
-    if bname == runFSsh_name:
-        FS_STEP = 'FS'
-    if bname == runPostsh_name:
-        FS_STEP = 'Post'
-
-    #open file for writing
-    Freesurfersh = open(filename,'w')
-    Freesurfersh.write('#!/bin/bash\n\n')
-    Freesurfersh.write('export SUBJECTS_DIR=' + output_dir + '\n\n')
-    Freesurfersh.write('## Prints loaded modules to the log\nmodule list\n\n')
-
-    ## write the freesurfer running bit
-    if FS_STEP == 'FS':
-
-        Freesurfersh.write('SUBJECT=${1}\n')
-        Freesurfersh.write('shift\n')
-        Freesurfersh.write('T1MAPS=${@}\n')
-        ## add the engima-dit command
-
-        Freesurfersh.write('\nrecon-all -all ')
-        if FS_option != None:
-            Freesurfersh.write(FS_option + ' ')
-        Freesurfersh.write('-subjid ${SUBJECT} ${T1MAPS}' + ' -qcache\n')
-
-    ## write the post freesurfer bit
-    if FS_STEP == 'Post':
-
-        ## add the engima-extract bits
-        Freesurfersh.write('ENGIMA_ExtractCortical.sh ${SUBJECTS_DIR} '+ prefix + '\n')
-        Freesurfersh.write('ENGIMA_ExtractSubcortical.sh ${SUBJECTS_DIR} '+ prefix + '\n')
-
-    #and...don't forget to close the file
-    Freesurfersh.close()
-    os.chmod(filename, 0o755)
-
-### check the template .sh file that gets submitted to the queue to make sure option haven't changed
-def checkrunsh(filename):
-    """
-    write a temporary (run.sh) file and than checks it againts the run.sh file already there
-    This is used to double check that the pipeline is not being called with different options
-    """
-    tempdir = tempfile.mkdtemp()
-    tmprunsh = os.path.join(tempdir,os.path.basename(filename))
-    makeFreesurferrunsh(tmprunsh)
-    if filecmp.cmp(filename, tmprunsh):
-        if DEBUG: print("{} already written - using it".format(filename))
-    else:
-        # If the two files differ - then we use difflib package to print differences to screen
-        print('#############################################################\n')
-        print('# Found differences in {} these are marked with (+) '.format(filename))
-        print('#############################################################')
-        with open(filename) as f1, open(tmprunsh) as f2:
-            differ = difflib.Differ()
-            print(''.join(differ.compare(f1.readlines(), f2.readlines())))
-        sys.exit("\nOld {} doesn't match parameters of this run....Exiting".format(filename))
-    shutil.rmtree(tempdir)
-
 ####set checklist dataframe structure here
 #because even if we do not create it - it will be needed for newsubs_df (line 80)
 def loadchecklist(checklistfile,subjectlist):
@@ -230,7 +164,7 @@
     arguments       = docopt(__doc__)
     input_dir       = arguments['<inputdir>']
     output_dir      = arguments['<FS_subjectsdir>']
-    rawQCfile       = arguments['--QC-transfer']
+    QC_file         = arguments['--QC-transfer']
     MULTI_T1        = arguments['--multiple-inputs']
     T1_tag          = arguments['--T1-tag']
     TAG2            = arguments['--tag2']
@@ -253,45 +187,30 @@
     dm.utils.makedirs(run_dir)
 
     if DEBUG: print arguments
-    #set default tag values
+
     if T1_tag == None: T1_tag = '_T1_'
-    USE_TAG2 = False if TAG2 == None else True # if tag2 is given, use it
-
-    ## set the basenames of the two run scripts
-    if RUN_TAG == None:
-        runFSsh_name = 'run_freesurfer.sh'
-    else:
-        runFSsh_name = 'run_freesurfer_' + RUN_TAG + '.sh'
-    runPostsh_name = 'postfreesurfer.sh'
-
-    subids_in_nii = get_subject_list(input_dir, TAG2, rawQCfile)
-
-    # # check if we have any work to do, exit if not
-    # if len(subids_in_nii) == 0:
-    # print('MSG: No outstanding scans to process.')
-    # sys.exit()
-    #
-    # # grab the prefix from the subid if not given
-    # if prefix == None:
-    # prefix = subids_in_nii[0][0:3]
-    #
-    # ## writes a standard Freesurfer-DTI running script for this project (if it doesn't exist)
-    # ## the script requires a OUTDIR and MAP_BASE variables - as arguments $1 and $2
-    # ## also write a standard script to concatenate the results at the end (script is held while subjects run)
-    # runscripts = [runFSsh_name,runPostsh_name]
-    # if POSTFS_ONLY: runscripts = [runPostsh_name]
-    # for runfilename in runscripts:
-    # runsh = os.path.join(run_dir,runfilename)
-    # if os.path.isfile(runsh):
-    #     ## create temporary run file and test it against the original
-    #     checkrunsh(runsh)
-    # else:
-    #     ## if it doesn't exist, write it now
-    #     makeFreesurferrunsh(runsh)
-    #
+
+    if post_settings_conflict(NO_POST, POSTFS_ONLY):
+        sys.exit("--no-postFS and --postFS-only cannot both be set")
+
+    subjects = get_subject_list(input_dir, TAG2, QC_file)
+
+    # check if we have any work to do, exit if not
+    if len(subjects) == 0:
+        print('MSG: No outstanding scans to process.')
+        sys.exit()
+
+    # grab the prefix from the subid if not given
+    if prefix == None:
+        prefix = subjects[0][0:3]
+
+    run_scripts = get_run_script_names(RUN_TAG, POSTFS_ONLY, NO_POST)
+    generate_run_scripts(run_scripts, run_dir)
+
+
     # # create an checklist for the T1 maps
     # checklistfile = os.path.normpath(output_dir+'/freesurfer-checklist.csv')
-    # checklist = loadchecklist(checklistfile,subids_in_nii)
+    # checklist = loadchecklist(checklistfile,subjects)
     #
     # # look for new subs using T1_tag and tag2
     # find_T1images(T1_tag)
@@ -372,28 +291,38 @@
     # ## write the checklist out to a file
     # checklist.to_csv(checklistfile, sep=',', index = False)
 
-def get_subject_list(subjects_dir, TAG2, raw_QC_file):
-    """
-    Returns a list of subjects in subjects_dir, minus any phantoms or already
+def post_settings_conflict(NO_POST, POSTFS_ONLY):
+    conflict = False
+    if NO_POST and POSTFS_ONLY:
+        conflict = True
+    return conflict
+
+def get_subject_list(input_dir, TAG2, QC_file):
+    """
+    Returns a list of subjects in input_dir, minus any phantoms or already
     qc'd subjects.
     """
-
-    new_subs = dm.utils.get_subjects(subjects_dir)
-
-    # remove phantoms
-    new_subs = [ subid for subid in new_subs if "PHA" not in subid ]
-
-    # Remove all subs with TAG2 if it was specified
+    subject_list = dm.utils.get_subjects(input_dir)
+    subject_list = remove_phantoms(subject_list)
     if TAG2 is not None:
-        new_subs = [ subid for subid in new_subs if TAG2 in subid ]
-
-    # if a QC checklist exists, then read it and only process those
-    # participants who passed QC
-    if raw_QC_file is not None:
-        qced_list = get_qced_subject_list(raw_QC_file)
-        new_subs = list(set(new_subs) & set(qced_list))
-
-    return new_subs
+        subject_list = remove_untagged_subjects(subject_list, TAG2)
+    if QC_file is not None:
+        subject_list = remove_unqced_subjects(subject_list, QC_file)
+
+    return subject_list
+
+def remove_phantoms(subject_list):
+    subject_list = [ subid for subid in subject_list if "PHA" not in subid ]
+    return subject_list
+
+def remove_untagged_subjects(subject_list, TAG2):
+    subject_list = [ subid for subid in subject_list if TAG2 in subid ]
+    return subject_list
+
+def remove_unqced_subjects(subject_list, QC_file):
+    qced_list = get_qced_subject_list(QC_file)
+    subject_list = list(set(subject_list) & set(qced_list))
+    return subject_list
 
 def get_qced_subject_list(qc_list):
     """
@@ -412,7 +341,7 @@
                 qc_file_name = fields[0]
                 subid = get_qced_subid(qc_file_name)
                 qced_subs.append(subid)
-    ## return the qcedlist (as a list)
+
     return qced_subs
 
 def get_qced_subid(qc_file_name):
@@ -421,52 +350,103 @@
     subid = subid.replace('qc_', '')
     return subid
 
-<<<<<<< HEAD
+def get_run_script_names(RUN_TAG, POSTFS_ONLY, NO_POST):
+    """
+    Return a list of script names for run scripts needed
+    """
+    ## set the basenames of the two run scripts
+    if RUN_TAG == None:
+        runFSsh_name = 'run_freesurfer.sh'
+    else:
+        runFSsh_name = 'run_freesurfer_' + RUN_TAG + '.sh'
+
+    runPostsh_name = 'postfreesurfer.sh'
+
+    if POSTFS_ONLY:
+        run_scripts = [runPostsh_name]
+    elif NO_POST:
+        run_scripts = [runFSsh_name]
+    else:
+        run_scripts = [runFSsh_name,runPostsh_name]
+
+    return run_scripts
+
+def generate_run_scripts(script_names, run_dir):
+    """
+    Write Freesurfer-DTI run scripts for this project if they don't
+    already exist.
+    """
+    for name in script_names:
+        runsh = os.path.join(run_dir, name)
+        if os.path.isfile(runsh):
+            ## create temporary run file and test it against the original
+            check_runsh(runsh)
+        else:
+            ## if it doesn't exist, write it now
+            make_Freesurfer_runsh(runsh)
+
+def check_runsh(file_name):
+    """
+    Writes a temporary (run.sh) file and then checks it against
+    the existing run script.
+
+    This is used to double check that the pipeline is not being called
+    with different options
+    """
+    with dm.utils.make_temp_directory() as temp_dir:
+        tmp_runsh = os.path.join(temp_dir,os.path.basename(file_name))
+        make_Freesurfer_runsh(tmp_runsh)
+        if filecmp.cmp(file_name, tmp_runsh):
+            if DEBUG: print("{} already written - using it".format(file_name))
+        else:
+            # If the two files differ - then we use difflib package to print differences to screen
+            print('#############################################################\n')
+            print('# Found differences in {} these are marked with (+) '.format(file_name))
+            print('#############################################################')
+            with open(file_name) as f1, open(tmp_runsh) as f2:
+                differ = difflib.Differ()
+                print(''.join(differ.compare(f1.readlines(), f2.readlines())))
+            sys.exit("\nOld {} doesn't match parameters of this run....Exiting".format(file_name))
+
+def make_Freesurfer_runsh(file_name):
+    """
+    Builds a Freesurfer-DTI run script
+    """
+    bname = os.path.basename(file_name)
+    if bname == runFSsh_name:
+        FS_STEP = 'FS'
+    if bname == runPostsh_name:
+        FS_STEP = 'Post'
+
+    #open file for writing
+    Freesurfersh = open(file_name,'w')
+    Freesurfersh.write('#!/bin/bash\n\n')
+    Freesurfersh.write('export SUBJECTS_DIR=' + output_dir + '\n\n')
+    Freesurfersh.write('## Prints loaded modules to the log\nmodule list\n\n')
+
+    ## write the freesurfer running bit
+    if FS_STEP == 'FS':
+
+        Freesurfersh.write('SUBJECT=${1}\n')
+        Freesurfersh.write('shift\n')
+        Freesurfersh.write('T1MAPS=${@}\n')
+        ## add the engima-dit command
+
+        Freesurfersh.write('\nrecon-all -all ')
+        if FS_option != None:
+            Freesurfersh.write(FS_option + ' ')
+        Freesurfersh.write('-subjid ${SUBJECT} ${T1MAPS}' + ' -qcache\n')
+
+    ## write the post freesurfer bit
+    if FS_STEP == 'Post':
+
+        ## add the engima-extract bits
+        Freesurfersh.write('ENGIMA_ExtractCortical.sh ${output_dir} '+ prefix + '\n')
+        Freesurfersh.write('ENGIMA_ExtractSubcortical.sh ${output_dir} '+ prefix + '\n')
+
+    #and...don't forget to close the file
+    Freesurfersh.close()
+    os.chmod(file_name, 0o755)
+
 if __name__ == '__main__':
-    main()
-=======
-        if os.path.isfile(FSrunning):
-            checklist['notes'][i] = "FS halted at {}".format(os.path.basename(FSrunning))
-        else:
-            ## format contents of T1 column into recon-all command input
-            smap = checklist['T1_nii'][i]
-            if ';' in smap:
-                base_smaps = smap.split(';')
-            else: base_smaps = [smap]
-            T1s = []
-            for basemap in base_smaps:
-                T1s.append('-i')
-                T1s.append(os.path.join(inputdir,subid,basemap))
-
-            ## submit this subject to the queue
-            docmd('echo bash -l {rundir}/{script} {subid} {T1s} | '
-                  'qbatch -N {jobname} --logdir {logdir} --walltime {wt} -'.format(
-                    rundir = run_dir,
-                    script = runFSsh_name,
-                    subid = subid,
-                    T1s = ' '.join(T1s),
-                    jobname = jobname,
-                    logdir = log_dir,
-                    wt = walltime))
-
-            ## add today date to the checklist
-            checklist['date_ran'][i] = datetime.date.today()
-
-            submitted = True
-
-## if any subjects have been submitted,
-## submit a final job that will consolidate the resutls after they are finished
-if not NO_POST and submitted:
-    os.chdir(run_dir)
-    docmd('echo bash -l {rundir}/{script} | '
-          'qbatch -N {jobname} --logdir {logdir} --afterok {hold} --walltime {wt} -'.format(
-            rundir = run_dir,
-            script = runPostsh_name,
-            jobname = jobnameprefix + 'post',
-            logdir = log_dir,
-            hold = jobnameprefix + '*',
-            wt = walltime_post))
-
-## write the checklist out to a file
-checklist.to_csv(checklistfile, sep=',', index = False)
->>>>>>> a37dd729
+    main()