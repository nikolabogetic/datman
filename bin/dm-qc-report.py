#!/usr/bin/env python
"""
Generates quality control reports on defined MRI data types. If no subject is
given, all subjects are submitted individually to the queue.

usage:
    dm-qc-report.py [options] <study>
    dm-qc-report.py [options] <study> <session>

Arguments:
    <study>           Name of the study to process e.g. ANDT
    <session>         Datman name of session to process e.g. DTI_CMH_H001_01_01

Options:
    --rewrite          Rewrite the html of an existing qc page
    -q --quiet         Only report errors
    -v --verbose       Be chatty
    -d --debug         Be extra chatty

Details:
    This program QCs the data contained in <NiftiDir> and <DicomDir>, and
    outputs a myriad of metrics as well as a report in <QCDir>. All work is done
    on a per-subject basis.

    **data directories**

    The folder structure expected is that generated by xnat-export.py:

        <NiftiDir>/
           subject1/
               file1.nii.gz
               file2.nii.gz
           subject2/
               file1.nii.gz
               file2.nii.gz

        <DicomDir>/
           subject1/
               file1.dcm
               file2.dcm
           subject2/
               file1.dcm
               file2.dcm

     There should be a .dcm file for each .nii.gz. One subfolder for each
     subject will be created under the <QCDir> folder.

     **gold standards**

     To check for changes to the MRI machine's settings over time, this compares
     the headers found in <DicomDir> with the appropriate dicom file found in
     <StandardsDir>/<Tag>/filename.dcm.

     **configuration file**

     The locations of the dicom folder, nifti folder, qc folder, gold standards
     folder, log folder, and expected set of scans are read from the supplied
     configuration file with the following structure:

     paths:
       dcm: '/archive/data/SPINS/data/dcm'
       nii: '/archive/data/SPINS/data/nii'
       qc:  '/archive/data/SPINS/qc'
       std: '/archive/data/SPINS/metadata/standards'
       log: '/archive/data/SPINS/log'

     Sites:
       site1:
         XNAT_Archive: '/path/to/arc001'
         ExportInfo:
           - T1:  {Pattern: {'regex1', 'regex2'}, Count: n_expected}
           - DTI: {Pattern: {'regex1', 'regex2'}, Count: n_expected}
       site2 :
         XNAT_Archive: '/path/to/arc001'
         ExportInfo:
           - T1:  {Pattern: {'regex1', 'regex2'}, Count: n_expected}
           - DTI: {Pattern: {'regex1', 'regex2'}, Count: n_expected}
Requires:
    FSL
    QCMON
"""

import os, sys
import re
import glob
import time
import logging
import copy
import random
import string

import numpy as np
import pandas as pd
import nibabel as nib

import datman.config
import datman.utils
import datman.scanid
import datman.scan

from datman.docopt import docopt

logging.basicConfig(level=logging.WARN,
        format="[%(name)s] %(levelname)s: %(message)s")
logger = logging.getLogger(os.path.basename(__file__))

REWRITE = False

def random_str(n):
    """generates a random string of length n"""
    return(''.join(random.choice(string.ascii_uppercase + string.digits) for _ in range(n)))

def slicer(fpath, pic, slicergap, picwidth):
    """
    Uses FSL's slicer function to generate a montage png from a nifti file
        fpath       -- submitted image file name
        slicergap   -- int of "gap" between slices in Montage
        picwidth    -- width (in pixels) of output image
        pic         -- fullpath to for output image
    """
    datman.utils.run("slicer {} -S {} {} {}".format(fpath,slicergap,picwidth,pic))

def add_image(qc_html, image, title=None):
    """
    Adds an image to the report.
    """
    if title:
        qc_html.write('<center> {} </center>'.format(title))

    relpath = os.path.relpath(image, os.path.dirname(qc_html.name))
    qc_html.write('<a href="'+ relpath + '" >')
    qc_html.write('<img src="' + relpath + '" >')
    qc_html.write('</a><br>\n')

    return qc_html

# PIPELINES
def ignore(filename, qc_dir, report):
    pass

def phantom_fmri_qc(filename, outputDir):
    """
    Runs the fbirn fMRI pipeline on input phantom data if the outputs don't
    already exist.
    """
    basename = datman.utils.nifti_basename(filename)
    output_file = os.path.join(outputDir, '{}_stats.csv'.format(basename))
    output_prefix = os.path.join(outputDir, basename)
    if not os.path.isfile(output_file):
        datman.utils.run('qc-fbirn-fmri {} {}'.format(filename, output_prefix))

def phantom_dti_qc(filename, outputDir):
    """
    Runs the fbirn DTI pipeline on input phantom data if the outputs don't
    already exist.
    """
    dirname = os.path.dirname(filename)
    basename = datman.utils.nifti_basename(filename)

    output_file = os.path.join(outputDir, '{}_stats.csv'.format(basename))
    output_prefix = os.path.join(outputDir, basename)

    if not os.path.isfile(output_file):
        bvec = os.path.join(dirname, basename + '.bvec')
        bval = os.path.join(dirname, basename + '.bval')
        datman.utils.run('qc-fbirn-dti {} {} {} {} n'.format(filename, bvec, bval,
                output_prefix))

def phantom_anat_qc(filename, outputDir):
    """
    Runs the ADNI pipeline on input phantom data if the outputs don't already
    exist.
    """
    basename = datman.utils.nifti_basename(filename)
    output_file = os.path.join(outputDir, '{}_adni-contrasts.csv'.format(basename))
    if not os.path.isfile(output_file):
        datman.utils.run('qc-adni {} {}'.format(filename, output_file))

def fmri_qc(file_name, qc_dir, report):
    base_name = datman.utils.nifti_basename(file_name)
    output_name = os.path.join(qc_dir, base_name)

    # check scan length
    script_output = output_name + '_scanlengths.csv'
    if not os.path.isfile(script_output):
        datman.utils.run('qc-scanlength {} {}'.format(file_name, script_output))

    # check fmri signal
    script_output = output_name + '_stats.csv'
    if not os.path.isfile(script_output):
        datman.utils.run('qc-fmri {} {}'.format(file_name, output_name))

    image_raw = output_name + '_raw.png'
    image_sfnr = output_name + '_sfnr.png'
    image_corr = output_name + '_corr.png'

    if not os.path.isfile(image_raw):
        slicer(file_name, image_raw, 2, 1600)
    add_image(report, image_raw, title='BOLD montage')

    if not os.path.isfile(image_sfnr):
        slicer(os.path.join(qc_dir, base_name + '_sfnr.nii.gz'), image_sfnr, 2,
                1600)
    add_image(report, image_sfnr, title='SFNR map')

    if not os.path.isfile(image_corr):
        slicer(os.path.join(qc_dir, base_name + '_corr.nii.gz'), image_corr, 2,
                1600)
    add_image(report, image_corr, title='correlation map')

def anat_qc(filename, qc_dir, report):

    image = os.path.join(qc_dir, datman.utils.nifti_basename(filename) + '.png')
    if not os.path.isfile(image):
        slicer(filename, image, 5, 1600)
    add_image(report, image)

def dti_qc(filename, qc_dir, report):
    dirname = os.path.dirname(filename)
    basename = datman.utils.nifti_basename(filename)

    bvec = os.path.join(dirname, basename + '.bvec')
    bval = os.path.join(dirname, basename + '.bval')

    output_prefix = os.path.join(qc_dir, basename)
    output_file = output_prefix + '_stats.csv'
    if not os.path.isfile(output_file):
       datman.utils.run('qc-dti {} {} {} {}'.format(filename, bvec, bval,
                output_prefix))

    output_file = os.path.join(qc_dir, basename + '_spikecount.csv')
    if not os.path.isfile(output_file):
        datman.utils.run('qc-spikecount {} {} {}'.format(filename,
                os.path.join(qc_dir, basename + '_spikecount.csv'), bval))

    image = os.path.join(qc_dir, basename + '_b0.png')
    if not os.path.isfile(image):
        slicer(filename, image, 2, 1600)
    add_image(report, image, title='b0 montage')
    add_image(report, os.path.join(qc_dir, basename + '_directions.png'),
            title='bvec directions')

def submit_qc_jobs(commands, chained=False):
    """
    Submits the given commands to the queue. In chained mode, each job will wait
    for the previous job to finish before attempting to run.
    """
    for i, cmd in enumerate(commands):
        if chained and i > 0:
            lastjob = copy.copy(jobname)
        jobname = "qc_report_{}_{}_{}".format(time.strftime("%Y%m%d"), random_str(5), i)
        logfile = '/tmp/{}.log'.format(jobname)
        errfile = '/tmp/{}.err'.format(jobname)

        if chained and i > 0:
            run_cmd = 'echo {} | qsub -V -q main.q -hold_jid {} -o {} -e {} -N {}'.format(cmd, lastjob, logfile, errfile, jobname)
        else:
            run_cmd = 'echo {} | qsub -V -q main.q -o {} -e {} -N {}'.format(cmd, logfile, errfile, jobname)

        rtn, out = datman.utils.run(run_cmd)

        if rtn:
            logger.error("stdout: {}".format(out))
        elif out:
            logger.debug(out)

def make_qc_command(subject_id, study):
    arguments = docopt(__doc__)
    verbose = arguments['--verbose']
    debug = arguments['--debug']
    quiet = arguments['--quiet']
    command = " ".join([__file__, study, subject_id])
    if verbose:
        command = " ".join([command, '-v'])
    if debug:
        command = " ".join([command, '-d'])
    if quiet:
        command = " ".join([command, '-q'])

    if REWRITE:
        command = command + ' --rewrite'

    return command

def qc_all_scans(config):
    """
    Creates a dm-qc-report.py command for each scan and submits all jobs to the
    queue. Phantom jobs are submitted in chained mode, which means they will run
    one at a time. This is currently needed because some of the phantom pipelines
    use expensive and limited software liscenses (i.e., MATLAB).
    """
    human_commands = []
    phantom_commands = []

    nii_dir = config.get_path('nii')

    for path in os.listdir(nii_dir):
        subject = os.path.basename(path)
        command = make_qc_command(subject, config.study_name)

        if '_PHA_' in subject:
            phantom_commands.append(command)
        else:
            human_commands.append(command)

    if human_commands:
        logger.debug('submitting human qc jobs\n{}'.format(human_commands))
        submit_qc_jobs(human_commands)

    if phantom_commands:
        logger.debug('running phantom qc jobs\n{}'.format(phantom_commands))
        submit_qc_jobs(phantom_commands, chained=True)

def find_existing_reports(checklist_path):
    found_reports = []
    with open(checklist_path, 'r') as checklist:
        for checklist_entry in checklist:
            checklist_entry = checklist_entry.split(' ')[0].strip()
            checklist_entry, checklist_ext = os.path.splitext(checklist_entry)
            found_reports.append(checklist_entry)
    return found_reports

def add_report_to_checklist(qc_report, checklist_path):
    """
    Add the given report's name to the QC checklist if it is not already
    present.
    """
    if not qc_report:
        return

    # remove extension from report name, so we don't double-count .pdfs vs .html
    report_file_name = os.path.basename(qc_report)
    report_name, report_ext = os.path.splitext(report_file_name)

    try:
        found_reports = find_existing_reports(checklist_path)
    except IOError:
        logger.info("{} does not exist. "\
                "Attempting to create it".format(checklist_path))
        found_reports = []

    if report_name in found_reports:
        return

    with open(checklist_path, 'a') as checklist:
        checklist.write(report_file_name + '\n')

def add_header_qc(nifti, qc_html, log_path):
    """
    Adds header-diff.log information to the report.
    """
    # get the filename of the nifti in question
    filestem = nifti.file_name.replace(nifti.ext, '')

    try:
        # read the log
        with open(log_path, 'r') as f:
            f = f.readlines()
    except IOError:
        logger.info("header-diff.log not found. Generating page without it.")
        f = []

    # find lines in said log that pertain to the nifti
    lines = [re.sub('^.*?: *','',line) for line in f if filestem in line]

    if not lines:
        return

    qc_html.write('<h3> {} header differences </h3>\n<table>'.format(filestem))
    for l in lines:
        qc_html.write('<tr><td>{}</td></tr>'.format(l))
    qc_html.write('</table>\n')

def write_report_body(report, expected_files, subject, header_diffs, handlers):
    for idx in range(0,len(expected_files)):
        series = expected_files.loc[idx,'File']
        if not series:
            continue

        logger.info("QC scan {}".format(series.path))
        report.write('<h2 id="{}">{}</h2>\n'.format(expected_files.loc[idx,'bookmark'],
                series.file_name))

        if series.tag not in handlers:
            logger.info("No QC tag {} for scan {}. Skipping.".format(series.tag,
                    series.path))
            continue

        add_header_qc(series, report, header_diffs)

        try:
            handlers[series.tag](series.path, subject.qc_path, report)
        except KeyError:
            raise KeyError('series tag {} not defined in handlers:\n{}'.format(series.tag, handlers))
        report.write('<br>')

def find_tech_notes(path):
    """
    Search the file tree rooted at path for the tech notes pdf
    """
    resource_folders = glob.glob(path + "*")

    if resource_folders:
        resources = resource_folders[0]
    else:
        resources = ""

    for root, dirs, files in os.walk(resources):
        for fname in files:
            if ".pdf" in fname:
                return os.path.join(root, fname)
    return ""

def write_tech_notes_link(report, subject_id, resources_path):
    """
    Adds a link to the tech notes for this subject to the given QC report
    """
    if 'CMH' not in subject_id:
        return

    tech_notes = find_tech_notes(resources_path)

    if not tech_notes:
        report.write('<p>Tech Notes not found</p>\n')
        return

    notes_path = os.path.relpath(os.path.abspath(tech_notes),
                        os.path.dirname(report.name))
    report.write('<a href="{}">'.format(notes_path))
    report.write('Click Here to open Tech Notes')
    report.write('</a><br>')

def write_table(report, exportinfo, subject):
    report.write('<table><tr>'
                 '<th>Tag</th>'
                 '<th>File</th>'
                 '<th>Scanlength</th>'
                 '<th>Notes</th></tr>')

    for row in range(0,len(exportinfo)):
        #Fetch Scanlength from .nii File
        scan_nii_path = os.path.join(subject.nii_path, str(exportinfo.loc[row, 'File']))
        try:
            data = nib.load(scan_nii_path)
            try:
                scanlength = data.shape[3]
            except:
                #Note: this might be expected, e.g., for a T1
                logging.debug("{} exists but scanlength cannot be read.".format(scan_nii_path))
                scanlength = "N/A"
        except:
            logging.debug("{} does not exist; cannot read scanlength.".format(scan_nii_path))
            scanlength = "No file"
        report.write('<tr><td>{}</td>'.format(exportinfo.loc[row,'tag'])) ## table new row
        report.write('<td><a href="#{}">{}</a></td>'.format(exportinfo.loc[row,
                'bookmark'], exportinfo.loc[row,'File']))
        report.write('<td>{}</td>'.format(scanlength))
        report.write('<td><font color="#FF0000">{}</font></td>'\
                '</tr>'.format(exportinfo.loc[row,'Note'])) ## table new row
    report.write('</table>\n')

def write_report_header(report, subject_id):
    report.write('<HTML><TITLE>{} qc</TITLE>\n'.format(subject_id))
    report.write('<head>\n<style>\n'
                'body { font-family: futura,sans-serif;'
                '        text-align: center;}\n'
                'img {width:90%; \n'
                '   display: block\n;'
                '   margin-left: auto;\n'
                '   margin-right: auto }\n'
                'table { margin: 25px auto; \n'
                '        border-collapse: collapse;\n'
                '        text-align: left;\n'
                '        width: 90%; \n'
                '        border: 1px solid grey;\n'
                '        border-bottom: 2px solid black;} \n'
                'th {background: black;\n'
                '    color: white;\n'
                '    text-transform: uppercase;\n'
                '    padding: 10px;}\n'
                'td {border-top: thin solid;\n'
                '    border-bottom: thin solid;\n'
                '    padding: 10px;}\n'
                '</style></head>\n')

    report.write('<h1> QC report for {} <h1/>'.format(subject_id))

def generate_qc_report(report_name, subject, expected_files, header_diffs, handlers):
    try:
        with open(report_name, 'wb') as report:
            write_report_header(report, subject.full_id)
            write_table(report, expected_files, subject)
            write_tech_notes_link(report, subject.full_id, subject.resource_path)
            write_report_body(report, expected_files, subject, header_diffs, handlers)
    except:
        raise

def get_position(position_info):
    if isinstance(position_info, list):
        position = position_info.pop(0)
    else:
        position = position_info

    return position

def initialize_counts(export_info):
    # build a tag count dict
    tag_counts = {}
    expected_position = {}

    for tag in export_info.tags:
        tag_counts[tag] = 0
        tag_info = export_info.get_tag_info(tag)

        # If ordering has been imposed on the scans get it for later sorting.
        if 'Order' in tag_info.keys():
            expected_position[tag] = min([tag_info['Order']])
        else:
            expected_position[tag] = 0

    return tag_counts, expected_position

def find_expected_files(subject, config):
    """
    Reads the export_info from the config for this site and compares it to the
    contents of the nii folder. Data written to a pandas dataframe.
    """
    export_info = config.get_export_info_object(subject.site)
    sorted_niftis = sorted(subject.niftis, key=lambda item: item.series_num)

    tag_counts, expected_positions = initialize_counts(export_info)

    # init output pandas data frame, counter
    idx = 0
    expected_files = pd.DataFrame(columns=['tag', 'File', 'bookmark', 'Note',
            'Sequence'])

    # tabulate found data in the order they were acquired
    for nifti in sorted_niftis:
        tag = nifti.tag

        # only check data that is defined in the config file
        if tag in export_info.tags:
            tag_info = export_info.get_tag_info(tag)
            expected_count = tag_info['Count']
        else:
            continue

        tag_counts[tag] += 1
        bookmark = tag + str(tag_counts[tag])
        if tag_counts[tag] > expected_count:
            notes = 'Repeated Scan'
        else:
            notes = ''

        position = get_position(expected_positions[tag])

        expected_files.loc[idx] = [tag, nifti, bookmark, notes,
                position]
        idx += 1

    # note any missing data
    for tag in export_info.tags:
        expected_count = export_info.get_tag_info(tag)['Count']
        if tag_counts[tag] < expected_count:
            n_missing = expected_count - tag_counts[tag]
            notes = 'missing({})'.format(n_missing)
            expected_files.loc[idx] = [tag, '', '', notes,
                    expected_positions[tag]]
            idx += 1
    expected_files = expected_files.sort('Sequence')
    return(expected_files)

def get_standards(standard_dir, site):
    """
    Constructs a dictionary of standards for each standards file in
    standard_dir.

    If a standards file name raises ParseException it will be logged and
    omitted from the standards dictionary.
    """
    glob_path = os.path.join(standard_dir, "*")

    standards = {}
    misnamed_files = []
    for item in glob.glob(glob_path):
        try:
            standard = datman.scan.Series(item)
        except datman.scanid.ParseException:
            misnamed_files.append(item)
            continue
        if standard.site == site:
            standards[standard.tag] = standard

    if misnamed_files:
        logging.error("Standards files misnamed, ignoring: \n" \
                "{}".format("\n".join(misnamed_files)))

    return standards

def run_header_qc(subject, standard_dir, log_file):
    """
    For each .dcm file found in 'dicoms', find the matching site / tag file in
    'standards', and run qc-headers (from qcmon) on these files. Any
    are written to log_file.
    """

    if not subject.dicoms:
        logger.debug("No dicoms found in {}".format(subject.dcm_path))
        return

    standards_dict = get_standards(standard_dir, subject.site)

    for dicom in subject.dicoms:
        try:
            standard = standards_dict[dicom.tag]
        except KeyError:
            logger.debug('No standard with tag {} found in {}'.format(dicom.tag,
                    standard_dir))
            continue
        else:
            # run header check for dicom
            datman.utils.run('qc-headers {} {} {}'.format(dicom.path, standard.path,
                    log_file))

    if not os.path.exists(log_file):
        logger.error("header-diff.log not generated for {}. Check that gold " \
                "standards are present for this site.".format(subject.full_id))

def qc_subject(subject, config):
    """
    subject :           The created Scan object for the subject_id this run
    config :            The settings obtained from project_settings.yml

    Returns the path to the qc_<subject_id>.html file
    """
    handlers = {   # map from tag to QC function
        "T1"            : anat_qc,
        "T2"            : anat_qc,
        "PD"            : anat_qc,
        "PDT2"          : anat_qc,
        "FLAIR"         : anat_qc,
        "FMAP"          : ignore,
        "FMAP-6.5"      : ignore,
        "FMAP-8.5"      : ignore,
        "RST"           : fmri_qc,
        "EPI"           : fmri_qc,
        "SPRL"          : fmri_qc,
        "OBS"           : fmri_qc,
        "IMI"           : fmri_qc,
        "NBK"           : fmri_qc,
        "EMP"           : fmri_qc,
        "VN-SPRL"       : fmri_qc,
        "SID"           : fmri_qc,
        "MID"           : fmri_qc,
        "TRG"           : fmri_qc,
        "DTI"           : dti_qc,
        "DTI21"         : dti_qc,
        "DTI22"         : dti_qc,
        "DTI23"         : dti_qc,
        "DTI60-29-1000" : dti_qc,
        "DTI60-20-1000" : dti_qc,
        "DTI60-1000-20" : dti_qc,
        "DTI60-1000-29" : dti_qc,
        "DTI60-1000"    : dti_qc,
        "DTI60-b1000"   : dti_qc,
        "DTI33-1000"    : dti_qc,
        "DTI33-b1000"   : dti_qc,
        "DTI33-3000"    : dti_qc,
        "DTI33-b3000"   : dti_qc,
        "DTI33-4500"    : dti_qc,
        "DTI33-b4500"   : dti_qc,
        "DTI23-1000"    : dti_qc,
        "DTI69-1000"    : dti_qc,
    }

    report_name = os.path.join(subject.qc_path, 'qc_{}.html'.format(subject.full_id))

    if os.path.isfile(report_name):
        if not REWRITE:
            logger.debug("{} exists, skipping.".format(report_name))
            return
        os.remove(report_name)

    # header diff
    header_diffs = os.path.join(subject.qc_path, 'header-diff.log')
    if not os.path.isfile(header_diffs):
        run_header_qc(subject, config.get_path('std'), header_diffs)

    expected_files = find_expected_files(subject, config)

    try:
        # Update checklist even if report generation fails
        checklist_path = os.path.join(config.get_path('meta'), 'checklist.csv')
        add_report_to_checklist(report_name, checklist_path)
    except:
        logger.error("Error adding {} to checklist.".format(subject.full_id))

    try:
<<<<<<< HEAD
        generate_qc_report(report_name, subject, expected_files, header_diffs,
                handlers)
=======
        generate_qc_report(report_name, subject, expected_files, header_diffs, handlers)
>>>>>>> b13223ea
    except:
        logger.error("Exception raised during qc-report generation for {}. Removing .html page.".format(subject.full_id), exc_info=True)
        if os.path.exists(report_name):
            os.remove(report_name)

    return report_name

def qc_phantom(subject, config):
    """
    subject:            The Scan object for the subject_id of this run
    config :            The settings obtained from project_settings.yml
    """
    handlers = {
        "T1"            : phantom_anat_qc,
        "RST"           : phantom_fmri_qc,
        "DTI60-1000"    : phantom_dti_qc,
    }

    logger.debug('qc {}'.format(subject))
    for nifti in subject.niftis:
        if nifti.tag not in handlers:
            logger.info("No QC tag {} for scan {}. Skipping.".format(nifti.tag, nifti.path))
            continue
        logger.debug('qc {}'.format(nifti.path))
        handlers[nifti.tag](nifti.path, subject.qc_path)

def qc_single_scan(subject, config):
    """
    Perform QC for a single subject or phantom. Return the report name if one
    was created.
    """

    if subject.is_phantom:
        logger.info("QC phantom {}".format(subject.nii_path))
        qc_phantom(subject, config)
        return

    logger.info("QC {}".format(subject.nii_path))
    qc_subject(subject, config)
    return

def verify_input_paths(path_list):
    """
    Ensures that each path in path_list exists. If a path (or paths) do not
    exist this is logged and sys.exit is raised.
    """
    broken_paths = []
    for path in path_list:
        if not os.path.exists(path):
            broken_paths.append(path)

    if broken_paths:
        logging.error("The following path(s) required for input " \
                "do not exist: \n" \
                "{}".format("\n".join(broken_paths)))
        sys.exit(1)

def prepare_scan(subject_id, config):
    """
    Makes a new Scan object for this participant, clears out any empty files
    from needed directories and ensures that if needed input directories do
    not exist that the program exits.
    """
    try:
        subject = datman.scan.Scan(subject_id, config)
    except datman.scanid.ParseException as e:
        logger.error(e, exc_info=True)
        sys.exit(1)

    verify_input_paths([subject.nii_path, subject.dcm_path])

    qc_dir = datman.utils.define_folder(subject.qc_path)
    # If qc_dir already existed and had empty files left over clean up
    datman.utils.remove_empty_files(qc_dir)

    return subject

def get_config(study):
    """
    Retrieves the configuration information for this site and checks
    that the expected paths are all defined.

    Will raise KeyError if an expected path has not been defined for this study.
    """
    logger.info('Loading config')

    try:
        config = datman.config.config(study=study)
    except KeyError:
        logger.error("Cannot find configuration info for study {}".format(study))
        sys.exit(1)

    required_paths = ['dcm', 'nii', 'qc', 'std', 'meta']

    for path in required_paths:
        try:
            config.get_path(path)
        except KeyError:
            logger.error('Path {} not found for project: {}'
                         .format(path, study))
            sys.exit(1)

    return config

def main():

    global REWRITE

    arguments = docopt(__doc__)
    verbose = arguments['--verbose']
    debug = arguments['--debug']
    quiet = arguments['--quiet']
    study = arguments['<study>']
    session = arguments['<session>']
    REWRITE = arguments['--rewrite']

    # set log level
    if quiet:
        logger.setLevel(logging.ERROR)
    if verbose:
        logger.setLevel(logging.INFO)
    if debug:
        logger.setLevel(logging.DEBUG)

    config = get_config(study)

    if session:
        subject = prepare_scan(session, config)
        qc_single_scan(subject, config)
        return

    qc_all_scans(config)

if __name__ == "__main__":
    main()<|MERGE_RESOLUTION|>--- conflicted
+++ resolved
@@ -697,14 +697,11 @@
         logger.error("Error adding {} to checklist.".format(subject.full_id))
 
     try:
-<<<<<<< HEAD
         generate_qc_report(report_name, subject, expected_files, header_diffs,
                 handlers)
-=======
-        generate_qc_report(report_name, subject, expected_files, header_diffs, handlers)
->>>>>>> b13223ea
     except:
-        logger.error("Exception raised during qc-report generation for {}. Removing .html page.".format(subject.full_id), exc_info=True)
+        logger.error("Exception raised during qc-report generation for {}. " \
+                "Removing .html page.".format(subject.full_id), exc_info=True)
         if os.path.exists(report_name):
             os.remove(report_name)
 
