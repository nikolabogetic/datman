--- conflicted
+++ resolved
@@ -5,11 +5,6 @@
 folder. Also, optionally creates json sidecars with -j flag.
 
 Usage:
-<<<<<<< HEAD
-    dm_symlink_scans.py [options] <study>
-=======
-    dm_symlink_scans.py [options] <study> 
->>>>>>> 94b38fb3
     dm_symlink_scans.py [options] <study> (--site=<site_code> | --session=<id>...)
 
 Arguments:
@@ -29,10 +24,7 @@
 import os
 import sys
 from glob import glob
-<<<<<<< HEAD
-=======
 import fnmatch
->>>>>>> 94b38fb3
 import logging
 
 from docopt import docopt
@@ -46,15 +38,6 @@
 
 formatter = logging.Formatter('%(asctime)s - %(name)s - '
                               '%(levelname)s - %(message)s')
-<<<<<<< HEAD
-
-log_handler = logging.StreamHandler(sys.stdout)
-log_handler.setFormatter(formatter)
-
-logger.addHandler(log_handler)
-
-=======
->>>>>>> 94b38fb3
 
 log_handler = logging.StreamHandler(sys.stdout)
 log_handler.setFormatter(formatter)
@@ -95,11 +78,7 @@
     logger.info('Creating JSON sidecar {}'.format(json_filename))
     try:
         # dcm2niix creates json without nifti using single dicom in dcm directory
-<<<<<<< HEAD
-        datman.utils.run('/scratch/mjoseph/src/dcm2niix/build/bin/dcm2niix -b o -s y -f {} -o {} {}'
-=======
         datman.utils.run('dcm2niix -b o -s y -f {} -o {} {}'
->>>>>>> 94b38fb3
                          .format(os.path.splitext(scan_filename)[0],
                                  session_nii_dir,
                                  os.path.join(session_dcm_dir, scan_filename)))
@@ -126,11 +105,7 @@
         log_level = logging.INFO
     if debug:
         log_level = logging.DEBUG
-<<<<<<< HEAD
 
-=======
-    
->>>>>>> 94b38fb3
     logger.setLevel(log_level)
     log_handler.setLevel(log_level)
 
@@ -199,11 +174,7 @@
                     continue
                 ext = datman.utils.get_extension(f)
                 nii_name = scan_filename + ext
-<<<<<<< HEAD
-                create_symlink(f, nii_name, session_nii_dir)
-=======
 
->>>>>>> 94b38fb3
                 if create_json and nii_name.endswith('.nii.gz'):
                     create_json_sidecar(dcm_dict[series_num],
                                         session_nii_dir,
