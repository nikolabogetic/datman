--- conflicted
+++ resolved
@@ -259,16 +259,9 @@
         # define the xml namespace
         ns = {'cat': 'http://nrg.wustl.edu/catalog'}
         entries = result.find('cat:entries', ns)
-<<<<<<< HEAD
-        if len(entries) == 0:
-            # no files found, just a label
-            raise XnatException('Resource id:{} in session:{} is empty'
-                                .format(resource_id, session))
-=======
         if entries is None:
             # no files found, just a label
             return None
->>>>>>> b13223ea
 
         items = [entry.attrib for entry
                  in entries.findall('cat:entry', ns)]
@@ -339,12 +332,9 @@
 
         if not filename:
             filename = tempfile.mkstemp(prefix="dm2_xnat_extract_")
-<<<<<<< HEAD
-=======
             # mkstemp returns a filename and a file object
             # dealing with the filename in future so close the file object
             os.close(filename[0])
->>>>>>> b13223ea
         try:
             self._get_xnat_stream(url, filename, retries)
             return(filename)
@@ -408,12 +398,9 @@
 
         if not filename:
             filename = tempfile.mkstemp(prefix="dm2_xnat_extract_")
-<<<<<<< HEAD
-=======
             #  mkstemp returns a file object and a filename
             #  we will deal with the filename in future so close the file object
             os.close(filename[0])
->>>>>>> b13223ea
 
         try:
             self._get_xnat_stream(url, filename, retries)
@@ -441,13 +428,9 @@
 
         if not filename:
             filename = tempfile.mkstemp(prefix="dm2_xnat_extract_")
-<<<<<<< HEAD
-
-=======
             #  mkstemp returns a file object and a filename
             #  we will deal with the filename in future so close the file object
             os.close(filename[0])
->>>>>>> b13223ea
         try:
             self._get_xnat_stream(url, filename, retries)
             return(filename)
@@ -461,19 +444,6 @@
             raise XnatException("Failed downloading resource archive with url:{}"
                                 .format(url))
 
-<<<<<<< HEAD
-
-    def _get_xnat_stream(self, url, filename, retries=3):
-        logger.info('Getting data from xnat')
-        try:
-            response = self.session.get(url, stream=True, timeout=120)
-        except requests.exceptions.Timeout as e:
-            if retries > 0:
-                return(self._get_xnat_stream(url, filename, retries=retries-1))
-            else:
-                raise e
-
-=======
 
     def _get_xnat_stream(self, url, filename, retries=3, timeout=120):
         logger.info('Getting data from xnat')
@@ -486,16 +456,11 @@
             else:
                 raise e
 
->>>>>>> b13223ea
         if response.status_code == 401:
             # possibly the session has timed out
             logger.info('Session may have expired, resetting')
             self.get_xnat_session()
-<<<<<<< HEAD
-            response = self.session.get(url, stream=True, timeout=30)
-=======
             response = self.session.get(url, stream=True, timeout=timeout)
->>>>>>> b13223ea
 
         if response.status_code == 404:
             logger.info("No records returned from xnat server to query:{}"
